--- conflicted
+++ resolved
@@ -177,13 +177,8 @@
 		case *ProposalPOLMessage:
 			ps.ApplyProposalPOLMessage(msg)
 		case *BlockPartMessage:
-<<<<<<< HEAD
-			ps.SetHasProposalBlockPart(msg.Height, msg.Round, msg.Part.Proof.Index)
+			ps.SetHasProposalBlockPart(msg.Height, msg.Round, msg.Part.Index)
 			conR.conS.peerMsgQueue <- msgInfo{msg, peer.Key}
-=======
-			ps.SetHasProposalBlockPart(msg.Height, msg.Round, msg.Part.Index)
-			_, err = conR.conS.AddProposalBlockPart(msg.Height, msg.Part)
->>>>>>> 34f6f50a
 		default:
 			log.Warn(Fmt("Unknown message type %v", reflect.TypeOf(msg)))
 		}
